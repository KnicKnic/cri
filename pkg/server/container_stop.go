--- conflicted
+++ resolved
@@ -110,34 +110,8 @@
 
 	stopSignal := getSysKillSignal(spec)
 	logrus.Infof("Kill container %q", id)
-<<<<<<< HEAD
-	if err = task.Kill(ctx, stopSignal, containerd.WithKillAll); err != nil && !errdefs.IsNotFound(err) {
+	if err = task.Kill(ctx, stopSignal); err != nil && !errdefs.IsNotFound(err) {
 		return errors.Wrapf(err, "failed to kill container %q", id)
-	}
-
-	// Wait for a fixed timeout until container stop is observed by event monitor.
-	if err = c.waitContainerStop(ctx, container, killContainerTimeout); err == nil {
-		return nil
-	}
-	logrus.WithError(err).Errorf("An error occurs during waiting for container %q to be killed", id)
-
-	// This is a fix for `runc`, and should not break other runtimes. With
-	// containerd.WithKillAll, `runc` will get all processes from the container
-	// cgroups, and kill them. However, sometimes the processes may be moved
-	// out from the container cgroup, e.g. users manually move them by mistake,
-	// or systemd.Delegate=true is not set.
-	// In these cases, we should try our best to do cleanup, kill the container
-	// without containerd.WithKillAll, so that runc can kill the container init
-	// process directly.
-	// NOTE(random-liu): If pid namespace is shared inside the pod, non-init processes
-	// of this container will be left running until the pause container is stopped.
-	logrus.Infof("Kill container %q init process", id)
-	if err = task.Kill(ctx, stopSignal); err != nil && !errdefs.IsNotFound(err) {
-		return errors.Wrapf(err, "failed to kill container %q init process", id)
-=======
-	if err = task.Kill(ctx, unix.SIGKILL); err != nil && !errdefs.IsNotFound(err) {
-		return errors.Wrapf(err, "failed to kill container %q", id)
->>>>>>> f58105a7
 	}
 
 	// Wait for a fixed timeout until container stop is observed by event monitor.
